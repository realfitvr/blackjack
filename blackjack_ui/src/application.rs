--- conflicted
+++ resolved
@@ -256,19 +256,12 @@
                 Ok(())
             }
             AppRootAction::ExportJack(path) => {
-<<<<<<< HEAD
-                if let Some(active_node) = self.graph_editor.state.user_state.active_node {
+                if let Some(active_node) = self.graph_editor.custom_state.active_node {
                     let (program, params) = self.app_context.compile_program(
-                        &self.graph_editor.state,
+                        &self.graph_editor.editor_state,
                         active_node,
                         false,
                     )?;
-=======
-                if let Some(active_node) = self.graph_editor.custom_state.active_node {
-                    let (program, params) = self
-                        .app_context
-                        .compile_program(&self.graph_editor.editor_state, active_node)?;
->>>>>>> 92bd405a
                     let bga = BlackjackJackAsset { program, params };
                     let writer = std::io::BufWriter::new(std::fs::File::create(path)?);
                     ron::ser::to_writer(writer, &bga)?;
